--- conflicted
+++ resolved
@@ -101,7 +101,6 @@
     raise RejectSimulationException(
         f'unable to find successful simulation over {maxScenes} scenes')
 
-<<<<<<< HEAD
 def sampleResult(scenario, maxIterations=1, maxSteps=1, maxScenes=1):
     for i in range(maxScenes):
         scene, iterations = generateChecked(scenario, maxIterations)
@@ -112,21 +111,17 @@
     raise RejectSimulationException(
         f'unable to find successful simulation over {maxScenes} scenes')
 
-def sampleResultFromScene(scene, maxIterations=1, maxSteps=1):
+def sampleResultFromScene(scene, maxIterations=1, maxSteps=1, raiseGuardViolations=False):
     sim = DummySimulator(timestep=1)
-    simulation = sim.simulate(scene, maxSteps=maxSteps, maxIterations=maxIterations)
+    simulation = sim.simulate(scene, maxSteps=maxSteps, maxIterations=maxIterations,
+                              raiseGuardViolations=raiseGuardViolations)
     if not simulation:
         return None
     return simulation.result
 
-def sampleTrajectoryFromScene(scene, maxIterations=1, maxSteps=1):
-    result = sampleResultFromScene(scene, maxIterations=maxIterations, maxSteps=maxSteps)
-=======
 def sampleTrajectoryFromScene(scene, maxIterations=1, maxSteps=1, raiseGuardViolations=False):
-    sim = DummySimulator(timestep=1)
-    result = sim.simulate(scene, maxSteps=maxSteps, maxIterations=maxIterations,
-                          raiseGuardViolations=raiseGuardViolations)
->>>>>>> d69009a8
+    result = sampleResultFromScene(scene, maxIterations=maxIterations, maxSteps=maxSteps,
+                                   raiseGuardViolations=raiseGuardViolations)
     if not result:
         return None
     return result.trajectory

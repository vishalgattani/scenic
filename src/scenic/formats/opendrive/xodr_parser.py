--- conflicted
+++ resolved
@@ -1461,7 +1461,6 @@
                             lane.pred = badSec.lanes[lane.pred].pred
 
                 road.lane_secs.append(lane_sec)
-<<<<<<< HEAD
 
             # parse signals
             signals = r.find('signals')
@@ -1485,11 +1484,9 @@
                         )
                         road.signals.append(signal)
 
-=======
             if len(road.lane_secs) > 1:
                 popLastSectionIfShort(road.length - s)
             assert road.lane_secs
->>>>>>> 5f5fca96
             self.roads[road.id_] = road
 
         # Handle links to/from elided roads

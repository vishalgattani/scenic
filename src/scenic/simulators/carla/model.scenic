--- conflicted
+++ resolved
@@ -64,23 +64,6 @@
         raise RuntimeError('the "carla" package is required to run simulations '
                            'from this scenario')
 
-<<<<<<< HEAD
-if 'carla_map' not in globalParameters:
-    raise RuntimeError('need to specify map before importing CARLA model '
-                       '(set the global parameter "carla_map")')
-simulator CarlaSimulator(globalParameters.carla_map)
-
-precipitation = Options({0: 70, 1: 30}) * Range(0, 100)
-param precipitation = precipitation
-param precipitation_deposits = Range(precipitation, 100)
-param cloudiness = Range(precipitation, 100)
-param wind_intensity = Range(0, 100)
-param sun_azimuth_angle = Range(0, 360)
-param sun_altitude_angle = Range(-90, 90)
-
-# car.carlaActor.collision_sensor.___
-
-=======
 param carla_map = None
 param address = '127.0.0.1'
 param port = 2000
@@ -117,7 +100,6 @@
     record=globalParameters.record,
     timestep=float(globalParameters.timestep)
 )
->>>>>>> 1fbd254c
 
 class CarlaActor(DrivingObject):
     """Abstract class for CARLA objects.
